import math
from datetime import datetime, timedelta

import pandas as pd
import requests
from pandas.io.json import json_normalize


def build_query_url(
        begin_date, end_date, stationid, product, datum=None, bin_num=None,
        interval=None, units='metric', time_zone='gmt'):
    """
    Build an URL to be used to fetch data from the NOAA CO-OPS API
    (see https://tidesandcurrents.noaa.gov/api/)
    """
    base_url = 'http://tidesandcurrents.noaa.gov/api/datagetter?'

    # If the data product is water levels, check that a datum is specified
    if product == 'water_level':
        if datum is None:
            raise ValueError('No datum specified for water level data.See'
                             ' https://tidesandcurrents.noaa.gov/api/#datum '
                             'for list of available datums')
        else:
            # Compile parameter string for use in URL
            parameters = {'begin_date': begin_date,
                          'end_date': end_date,
                          'station': stationid,
                          'product': product,
                          'datum': datum,
                          'units': units,
                          'time_zone': time_zone,
                          'application': 'py_noaa',
                          'format': 'json'}

    elif product == 'hourly_height':
        if datum is None:
            raise ValueError('No datum specified for water level data.See'
                             ' https://tidesandcurrents.noaa.gov/api/#datum '
                             'for list of available datums')
        else:
            # compile parameter string for use in URL
            parameters = {'begin_date': begin_date,
                          'end_date': end_date,
                          'station': stationid,
                          'product': product,
                          'datum': datum,
                          'units': units,
                          'time_zone': time_zone,
                          'application': 'py_noaa',
                          'format': 'json'}
    elif product == 'high_low':
        if datum is None:
            raise ValueError('No datum specified for water level data.See'
                             ' https://tidesandcurrents.noaa.gov/api/#datum '
                             'for list of available datums')
        else:
            # Compile parameter string for use in URL
            parameters = {'begin_date': begin_date,
                          'end_date': end_date,
                          'station': stationid,
                          'product': product,
                          'datum': datum,
                          'units': units,
                          'time_zone': time_zone,
                          'application': 'py_noaa',
                          'format': 'json'}

    elif product == 'predictions':
        # If no interval provided, return 6-min predictions data
        if interval is None:
            # Compile parameter string for use in URL
            parameters = {'begin_date': begin_date,
                          'end_date': end_date,
                          'station': stationid,
                          'product': product,
                          'datum': datum,
                          'units': units,
                          'time_zone': time_zone,
                          'application': 'py_noaa',
                          'format': 'json'}

        else:
            # Compile parameter string, including interval, for use in URL
            parameters = {'begin_date': begin_date,
                          'end_date': end_date,
                          'station': stationid,
                          'product': product,
                          'datum': datum,
                          'interval': interval,
                          'units': units,
                          'time_zone': time_zone,
                          'application': 'py_noaa',
                          'format': 'json'}

    # If the data product is currents, check that a bin number is specified
    elif product == 'currents':
        if bin_num is None:
            raise ValueError(
                'No bin specified for current data. Bin info can be '
                'found on the station info page'
                ' (e.g., https://tidesandcurrents.noaa.gov/cdata/StationInfo?id=PUG1515)')
        else:
            # Compile parameter string for use in URL
            parameters = {'begin_date': begin_date,
                          'end_date': end_date,
                          'station': stationid,
                          'product': product,
                          'bin': str(bin_num),
                          'units': units,
                          'time_zone': time_zone,
                          'application': 'py_noaa',
                          'format': 'json'}

    # For all other data types (e.g., meteoroligcal conditions)
    else:
        # if no interval provided, return 6-min met data
        if interval is None:
            # Compile parameter string for use in URL
            parameters = {'begin_date': begin_date,
                          'end_date': end_date,
                          'station': stationid,
                          'product': product,
                          'units': units,
                          'time_zone': time_zone,
                          'application': 'py_noaa',
                          'format': 'json'}
        else:
            # Compile parameter string, including interval, for use in URL
            parameters = {'begin_date': begin_date,
                          'end_date': end_date,
                          'station': stationid,
                          'product': product,
                          'interval': interval,
                          'units': units,
                          'time_zone': time_zone,
                          'application': 'py_noaa',
                          'format': 'json'}

    # Build URL with requests library
    query_url = requests.Request(
        'GET', base_url, params=parameters).prepare().url

    return query_url


def url2pandas(data_url, product):
    """
    Takes in a provided URL using the NOAA CO-OPS API conventions
    (see https://tidesandcurrents.noaa.gov/api/) and converts the corresponding
    JSON data into a pandas dataframe.
    """
<<<<<<< HEAD
    response = requests.get(data_url)  # Get JSON data from URL
=======
    response = requests.get(data_url, timeout=10)    # get json data from url
>>>>>>> 545e871c
    json_dict = response.json()

    if 'error' in json_dict:
        raise ValueError(
            json_dict['error'].get('message', 'Error retrieving data'))

    if product == 'predictions':
        key = 'predictions'
    else:
        key = 'data'

    df = json_normalize(json_dict[key])  # Parse JSON dict into dataframe

    return df


def parse_known_date_formats(dt_string):
    """Attempt to parse CO-OPS accepted date formats."""
    for fmt in ('%Y%m%d', '%Y%m%d %H:%M', '%m/%d/%Y', '%m/%d/%Y %H:%M'):
        try:
            return datetime.strptime(dt_string, fmt)
        except ValueError:
            pass
    raise ValueError("No valid date format found."
                     "See https://tidesandcurrents.noaa.gov/api/ "
                     "for list of accepted date formats.")


def get_data(
        begin_date, end_date, stationid, product, datum=None, bin_num=None,
        interval=None, units='metric', time_zone='gmt'):
    """
    Function to get data from NOAA CO-OPS API and convert it to a pandas
    dataframe for convenient analysis.

    Info on the NOOA CO-OPS API can be found at https://tidesandcurrents.noaa.gov/api/,
    the arguments listed below generally follow the same (or a very similar) format.

    Arguments:
    begin_date -- the starting date of request (yyyyMMdd, yyyyMMdd HH:mm, MM/dd/yyyy, or MM/dd/yyyy HH:mm), string
    end_date -- the ending date of request (yyyyMMdd, yyyyMMdd HH:mm, MM/dd/yyyy, or MM/dd/yyyy HH:mm), string
    stationid -- station at which you want data, string
    product -- the product type you would like, string
    datum -- the datum to be used for water level data, string  (default None)
    bin_num -- the bin number you would like your currents data at, int (default None)
    interval -- the interval you would like data returned, string
    units -- units to be used for data output, string (default metric)
    time_zone -- time zone to be used for data output, string (default gmt)
    """
    # Convert dates to datetime objects so deltas can be calculated
    begin_datetime = parse_known_date_formats(begin_date)
    end_datetime = parse_known_date_formats(end_date)
    delta = end_datetime - begin_datetime

    # If the length of our data request is less or equal to 31 days,
    # we can pull the data from API in one request
    if delta.days <= 31:
        data_url = build_query_url(
            begin_datetime.strftime("%Y%m%d %H:%M"),
            end_datetime.strftime("%Y%m%d %H:%M"),
            stationid, product, datum, bin_num, interval, units, time_zone)

        df = url2pandas(data_url, product)

    # If the length of the user specified data request is less than 365 days
    # AND the product is hourly_height or high_low, we can pull data directly
    # from the API in one request
    elif delta.days <= 365 and (
            product == 'hourly_height' or product == 'high_low'):
        data_url = build_query_url(
            begin_date, end_date, stationid, product, datum, bin_num, interval,
            units, time_zone)

        df = url2pandas(data_url, product)

    # If the length of the user specified data request is greater than 365 days
    # AND the product is hourly_height or high_low, we need to load data from
    # the API in365 day blocks.
    elif product == 'hourly_height' or product == 'high_low':
        # Find the number of 365 day blocks in our desired period,
        # constrain the upper limit of index in the for loop to follow
        num_365day_blocks = int(math.floor(delta.days / 365))

        df = pd.DataFrame([])  # Empty dataframe for data from API requests

        # Loop through in 365 day blocks,
        # adjust the begin_datetime and end_datetime accordingly,
        # make a request to the NOAA CO-OPS API
        for i in range(num_365day_blocks + 1):
            begin_datetime_loop = begin_datetime + timedelta(days=(i * 365))
            end_datetime_loop = begin_datetime_loop + timedelta(days=365)

            # If end_datetime_loop of the current 365 day block is greater
            # than end_datetime specified by user, use end_datetime
            if end_datetime_loop > end_datetime:
                end_datetime_loop = end_datetime

            # Build url for each API request as we proceed through the loop
            data_url = build_query_url(
                begin_datetime_loop.strftime('%Y%m%d'),
                end_datetime_loop.strftime('%Y%m%d'),
                stationid, product, datum, bin_num, interval, units, time_zone)

            df_new = url2pandas(data_url, product)  # Get dataframe for block
            df = df.append(df_new)  # Append to existing dataframe

    # If the length of the user specified data request is greater than 31 days
    # for any other products, we need to load data from the API in 31 day
    # blocks
    else:
        # Find the number of 31 day blocks in our desired period,
        # constrain the upper limit of index in the for loop to follow
        num_31day_blocks = int(math.floor(delta.days / 31))

        df = pd.DataFrame([])  # empty dataframe for data from API requests

        # Loop through in 31 day blocks,
        # adjust the begin_datetime and end_datetime accordingly,
        # make a request to the NOAA CO-OPS API
        for i in range(num_31day_blocks + 1):
            begin_datetime_loop = begin_datetime + timedelta(days=(i * 31))
            end_datetime_loop = begin_datetime_loop + timedelta(days=31)

            # If end_datetime_loop of the current 31 day block is greater
            # than end_datetime specified by user, use end_datetime
            if end_datetime_loop > end_datetime:
                end_datetime_loop = end_datetime

            # Build URL for each API request as we proceed through the loop
            data_url = build_query_url(
                begin_datetime_loop.strftime('%Y%m%d'),
                end_datetime_loop.strftime('%Y%m%d'),
                stationid, product, datum, bin_num, interval, units, time_zone)

            df_new = url2pandas(data_url, product)  # get dataframe for block
            df = df.append(df_new)  # append to existing dataframe

    # Rename output dataframe columns based on requested product
    # and convert to useable data types
    if product == 'water_level':
        # Rename columns for clarity
        df.rename(columns={'f': 'flags', 'q': 'QC', 's': 'sigma',
                           't': 'date_time', 'v': 'water_level'},
                  inplace=True)

        # Convert columns to numeric values
        data_cols = df.columns.drop(['flags', 'QC', 'date_time'])
        df[data_cols] = df[data_cols].apply(
            pd.to_numeric, axis=1, errors='coerce')

        # Convert date & time strings to datetime objects
        df['date_time'] = pd.to_datetime(df['date_time'])

    elif product == 'hourly_height':
        # Rename columns for clarity
        df.rename(columns={'f': 'flags', 's': 'sigma',
                           't': 'date_time', 'v': 'water_level'},
                  inplace=True)

        # Convert columns to numeric values
        data_cols = df.columns.drop(['flags', 'date_time'])
        df[data_cols] = df[data_cols].apply(
            pd.to_numeric, axis=1, errors='coerce')

        # Convert date & time strings to datetime objects
        df['date_time'] = pd.to_datetime(df['date_time'])

    elif product == 'high_low':
        # Rename columns for clarity
        df.rename(columns={'f': 'flags', 'ty': 'high_low',
                           't': 'date_time', 'v': 'water_level'},
                  inplace=True)

        # Separate to high and low dataframes
        df_HH = df[df['high_low'] == "HH"].copy()
        df_HH.rename(columns={'date_time': 'date_time_HH',
                              'water_level': 'HH_water_level'},
                     inplace=True)

        df_H = df[df['high_low'] == "H "].copy()
        df_H.rename(columns={'date_time': 'date_time_H',
                             'water_level': 'H_water_level'},
                    inplace=True)

        df_L = df[df['high_low'].str.contains("L ")].copy()
        df_L.rename(columns={'date_time': 'date_time_L',
                             'water_level': 'L_water_level'},
                    inplace=True)

        df_LL = df[df['high_low'].str.contains("LL")].copy()
        df_LL.rename(columns={'date_time': 'date_time_LL',
                              'water_level': 'LL_water_level'},
                     inplace=True)

        # Extract dates (without time) for each entry
        dates_HH = [x.date() for x in pd.to_datetime(df_HH['date_time_HH'])]
        dates_H = [x.date() for x in pd.to_datetime(df_H['date_time_H'])]
        dates_L = [x.date() for x in pd.to_datetime(df_L['date_time_L'])]
        dates_LL = [x.date() for x in pd.to_datetime(df_LL['date_time_LL'])]

        # set indices to datetime
        df_HH['date_time'] = dates_HH
        df_HH.index = df_HH['date_time']
        df_H['date_time'] = dates_H
        df_H.index = df_H['date_time']
        df_L['date_time'] = dates_L
        df_L.index = df_L['date_time']
        df_LL['date_time'] = dates_LL
        df_LL.index = df_LL['date_time']

        # Remove flags and combine to single dataframe
        df_HH = df_HH.drop(
            columns=['flags', 'high_low'])  # .reset_index(drop=True)
        df_H = df_H.drop(columns=['flags', 'high_low',
                                  'date_time'])  # .reset_index(drop=True)
        df_L = df_L.drop(columns=['flags', 'high_low',
                                  'date_time'])  # .reset_index(drop=True)
        df_LL = df_LL.drop(columns=['flags', 'high_low',
                                    'date_time'])  # .reset_index(drop=True)

        # Keep only one instance per date (based on max/min)
        maxes = df_HH.groupby(df_HH.index).HH_water_level.transform(max)
        df_HH = df_HH.loc[df_HH.HH_water_level == maxes]
        maxes = df_H.groupby(df_H.index).H_water_level.transform(max)
        df_H = df_H.loc[df_H.H_water_level == maxes]
        mins = df_L.groupby(df_L.index).L_water_level.transform(max)
        df_L = df_L.loc[df_L.L_water_level == mins]
        mins = df_LL.groupby(df_LL.index).LL_water_level.transform(max)
        df_LL = df_LL.loc[df_LL.LL_water_level == mins]

        df = df_HH.join(df_H, how='outer')
        df = df.join(df_L, how='outer')
        df = df.join(df_LL, how='outer')

        # Convert columns to numeric values
        data_cols = df.columns.drop(
            ['date_time', 'date_time_HH', 'date_time_H', 'date_time_L',
             'date_time_LL'])
        df[data_cols] = df[data_cols].apply(pd.to_numeric, axis=1,
                                            errors='coerce')

        # Convert date & time strings to datetime objects
        #        df['date_time'] = pd.to_datetime(df['date_time'])
        df['date_time'] = pd.to_datetime(df.index)
        df['date_time_HH'] = pd.to_datetime(df['date_time_HH'])
        df['date_time_H'] = pd.to_datetime(df['date_time_H'])
        df['date_time_L'] = pd.to_datetime(df['date_time_L'])
        df['date_time_LL'] = pd.to_datetime(df['date_time_LL'])

    elif product == 'predictions':
        if interval == 'h':
            # Rename columns for clarity
            df.rename(columns={'t': 'date_time', 'v': 'predicted_wl'},
                      inplace=True)

            # Convert columns to numeric values
            data_cols = df.columns.drop(['date_time'])

        elif interval == 'hilo':
            # Rename columns for clarity
            df.rename(columns={'t': 'date_time', 'v': 'predicted_wl',
                               'type': 'hi_lo'},
                      inplace=True)

            # Convert columns to numeric values
            data_cols = df.columns.drop(['date_time', 'hi_lo'])

        # Convert date & time strings to datetime objects
        df['date_time'] = pd.to_datetime(df['date_time'])

    elif product == 'currents':
        # Rename columns for clarity
        df.rename(columns={'b': 'bin', 'd': 'direction',
                           's': 'speed', 't': 'date_time'},
                  inplace=True)

        # Convert columns to numeric values
        data_cols = df.columns.drop(['date_time'])
        df[data_cols] = df[data_cols].apply(pd.to_numeric, axis=1,
                                            errors='coerce')

        # Convert date & time strings to datetime objects
        df['date_time'] = pd.to_datetime(df['date_time'])

    elif product == 'wind':
        # Rename columns for clarity
        df.rename(columns={'d': 'dir', 'dr': 'compass',
                           'f': 'flags', 'g': 'gust_spd',
                           's': 'spd', 't': 'date_time'},
                  inplace=True)

        # Convert columns to numeric values
        data_cols = df.columns.drop(['date_time', 'flags', 'compass'])
        df[data_cols] = df[data_cols].apply(pd.to_numeric, axis=1,
                                            errors='coerce')

        # Convert date & time strings to datetime objects
        df['date_time'] = pd.to_datetime(df['date_time'])

    elif product == 'air_pressure':
        # Rename columns for clarity
        df.rename(columns={'f': 'flags', 't': 'date_time', 'v': 'air_press'},
                  inplace=True)

        # Convert columns to numeric values
        data_cols = df.columns.drop(['date_time', 'flags'])
        df[data_cols] = df[data_cols].apply(pd.to_numeric, axis=1,
                                            errors='coerce')

        # Convert date & time strings to datetime objects
        df['date_time'] = pd.to_datetime(df['date_time'])

    elif product == 'air_temperature':
        # Rename columns for clarity
        df.rename(columns={'f': 'flags', 't': 'date_time', 'v': 'air_temp'},
                  inplace=True)

        # Convert columns to numeric values
        data_cols = df.columns.drop(['date_time', 'flags'])
        df[data_cols] = df[data_cols].apply(pd.to_numeric, axis=1,
                                            errors='coerce')

        # Convert date & time strings to datetime objects
        df['date_time'] = pd.to_datetime(df['date_time'])

    elif product == 'water_temperature':
        # Rename columns for clarity
        df.rename(columns={'f': 'flags', 't': 'date_time', 'v': 'water_temp'},
                  inplace=True)

        # Convert columns to numeric values
        data_cols = df.columns.drop(['date_time', 'flags'])
        df[data_cols] = df[data_cols].apply(pd.to_numeric, axis=1,
                                            errors='coerce')

        # Convert date & time strings to datetime objects
        df['date_time'] = pd.to_datetime(df['date_time'])

    # Set datetime to index (for use in resampling)
    df.index = df['date_time']
    df = df.drop(columns=['date_time'])

    # Handle hourly requests for water_level and currents data
    if (product == 'water_level') | (product == 'currents') & (
            interval == 'h'):
        df = df.resample('H').first()  # Only return the hourly data

    return df<|MERGE_RESOLUTION|>--- conflicted
+++ resolved
@@ -150,11 +150,8 @@
     (see https://tidesandcurrents.noaa.gov/api/) and converts the corresponding
     JSON data into a pandas dataframe.
     """
-<<<<<<< HEAD
+
     response = requests.get(data_url)  # Get JSON data from URL
-=======
-    response = requests.get(data_url, timeout=10)    # get json data from url
->>>>>>> 545e871c
     json_dict = response.json()
 
     if 'error' in json_dict:

# py_noaa
---
[![Build Status](https://travis-ci.org/GClunies/py_noaa.svg?branch=master)](https://travis-ci.org/GClunies/py_noaa)
[![PyPI](https://img.shields.io/pypi/v/py_noaa.svg)](https://pypi.python.org/pypi/py-noaa)
[![PyPI - Python Version](https://img.shields.io/pypi/pyversions/py_noaa.svg)](https://pypi.python.org/pypi/py-noaa)

py_noaa is a Python package containing modules to fetch data using various NOAA APIs (e.g., NOAA Tides & Currents) and returning the data in convient formats (i.e., pandas datadrame) for further analysis in python. Analysis of the data is left up to the end user.

**NOTE:**<br>
This package is under development, additional modules will be added as use cases are encountered that justify new additions.

## Installation
---
`pip install py_noaa`

You can update `py_noaa` using:

`pip install py_noaa --upgrade`

## Available Modules & Data:
---
- [NOAA CO-OPS Tides & Currents](https://tidesandcurrents.noaa.gov/)
    - Observed water levels
    - Predicted water levels (tides)
    - Observed Currents 

## NOAA CO-OPS Tides & Currents
---
NOAA records tides, currents, and other meteoroligical observations at various locations across the United States and the Great Lakes regions. Predictions are also available for [tides](https://tidesandcurrents.noaa.gov/tide_predictions.html) and [currents](https://tidesandcurrents.noaa.gov/noaacurrents/Help).

py_noaa accesses data following the [NOAA CO-OPS API](https://tidesandcurrents.noaa.gov/api/) documentation.
<br>
<br>
### **CO-OPS module basics**
---
1. Get the station ID for your station of interest, a summary of available stations, by data type, can be found through the following links:

    - [Water Level Observation Stations](https://tidesandcurrents.noaa.gov/stations.html?type=Water+Levels)
    - [Tidal Prediction Stations](https://tidesandcurrents.noaa.gov/tide_predictions.html)
    - [Current Observation Stations](https://tidesandcurrents.noaa.gov/cdata/StationList?type=Current+Data&filter=active)
    - [Meteorological Observation Stations](https://tidesandcurrents.noaa.gov/stations.html?type=Meteorological%20Observations)

2. Read the station info if available! Useful station info is typically available based on the datatype recorded at a station.  Station info for current stations are **NOT** the same for water level and tide stations (see examples below).
    - Exmaple [current station info](https://tidesandcurrents.noaa.gov/cdata/StationInfo?id=PUG1515)
    - Example [water level & tide station info](https://tidesandcurrents.noaa.gov/stationhome.html?id=9447130)

3. Fetch data using the `coops.get_data()` function for various data products, listed [here](https://tidesandcurrents.noaa.gov/api/#products). The currently supported data types are:
- Currents
- Observed water levels
- Predicted water levels (tides)
- Winds
- Air pressure
- Air temperature
- Water temperature
- Daily high and low water level

Compatibility with other data products listed on the [NOAA CO-OPS API](https://tidesandcurrents.noaa.gov/api/#products) may exist but is not guaranteed at this time.

### Examples data requests are shown below:

**Observed Currents**

```python
>>> from py_noaa import coops
>>> df_currents = coops.get_data(
...     begin_date="20150727",
...     end_date="20150910",
...     stationid="PUG1515",
...     product="currents",
...     bin_num=1,
...     units="metric",
...     time_zone="gmt")
...
>>> df_currents.head() # doctest: +NORMALIZE_WHITESPACE
                     bin  direction  speed
date_time
2015-07-27 20:06:00  1.0      255.0   32.1
2015-07-27 20:12:00  1.0      255.0   30.1
2015-07-27 20:18:00  1.0      261.0   29.3
2015-07-27 20:24:00  1.0      260.0   27.3
2015-07-27 20:30:00  1.0      261.0   23.0

```

**Observed Water Levels**

```python
>>> from py_noaa import coops
>>> df_water_levels = coops.get_data(
...     begin_date="20150101",
...     end_date="20150331",
...     stationid="9447130",
...     product="water_level",
...     datum="MLLW",
...     units="metric",
...     time_zone="gmt")
...
>>> df_water_levels.head() # doctest: +NORMALIZE_WHITESPACE
                       flags QC  sigma  water_level
date_time
2015-01-01 00:00:00  0,0,0,0  v  0.023        1.799
2015-01-01 01:00:00  0,0,0,0  v  0.014        0.977
2015-01-01 02:00:00  0,0,0,0  v  0.009        0.284
2015-01-01 03:00:00  0,0,0,0  v  0.010       -0.126
2015-01-01 04:00:00  0,0,0,0  v  0.013       -0.161

```

**Predicted Water Levels (Tides)**

Note the use of the `interval` parameter to specify only hourly data be returned. The `interval` parameter works with, water level, currents, predictions, and meteorological data types.

```python
>>> from py_noaa import coops
>>> df_predictions = coops.get_data(
...     begin_date="20121115",
...     end_date="20121217",
...     stationid="9447130",
...     product="predictions",
...     datum="MLLW",
...     interval="h",
...     units="metric",
...     time_zone="gmt")
...
>>> df_predictions.head() # doctest: +NORMALIZE_WHITESPACE
                     predicted_wl
date_time
2012-11-15 00:00:00         3.660
2012-11-15 01:00:00         3.431
2012-11-15 02:00:00         2.842
2012-11-15 03:00:00         1.974
2012-11-15 04:00:00         0.953

```

<<<<<<< HEAD
**Observed daily extrama (higher-high, high, low, lower-low)**


```python
>>> from py_noaa import coops
>>> df_high_low = coops.get_data(
...         begin_date="19940101",
...         end_date="20180101",
...         stationid="8771013",
...         product="high_low",
...         datum="MLLW",
...         units="english",
...         time_zone="lst")
>>> df_high_low.head()
                  date_time_HH  HH_water_level       ...              date_time_LL  LL_water_level
date_time                                            ...
1994-01-01 1994-01-01 02:54:00           0.915       ...       1994-01-01 15:36:00          -0.344
1994-01-02 1994-01-02 00:18:00           0.476       ...       1994-01-02 16:06:00          -0.564
1994-01-03                 NaT             NaN       ...       1994-01-03 16:48:00          -2.497
1994-01-04 1994-01-04 10:48:00          -0.974       ...       1994-01-04 18:12:00          -1.677
1994-01-05 1994-01-05 23:36:00           0.525       ...       1994-01-05 05:42:00          -1.217
=======
Also available for the `interval` parameter is the `hilo` key which returns High and Low tide predictions.

```python
>>> from py_noaa import coops
>>> df_predictions = coops.get_data(
...     begin_date="20121115",
...     end_date="20121217",
...     stationid="9447130",
...     product="predictions",
...     datum="MLLW",
...     interval="hilo",
...     units="metric",
...     time_zone="gmt")
...
>>> df_predictions.head() # doctest: +NORMALIZE_WHITESPACE
                    hi_lo  predicted_wl
date_time
2012-11-15 06:57:00     L        -1.046
2012-11-15 14:11:00     H         3.813
2012-11-15 19:36:00     L         2.037
2012-11-16 00:39:00     H         3.573
2012-11-16 07:44:00     L        -1.049
>>>>>>> 4bf4ae4f

```

**Filtering Data by date**

All data is returned as a pandas dataframe, with a DatimeIndex which allows for easy filtering of the data by dates.

```python
>>> from py_noaa import coops
>>> df_predictions = coops.get_data(
...     begin_date="20121115",
...     end_date="20121217",
...     stationid="9447130",
...     product="predictions",
...     datum="MLLW",
...     interval="h",
...     units="metric",
...     time_zone="gmt")
...
>>> df_predictions['201211150000':'201211151200'] # doctest: +NORMALIZE_WHITESPACE
                     predicted_wl
date_time
2012-11-15 00:00:00         3.660
2012-11-15 01:00:00         3.431
2012-11-15 02:00:00         2.842
2012-11-15 03:00:00         1.974
2012-11-15 04:00:00         0.953
2012-11-15 05:00:00        -0.047
2012-11-15 06:00:00        -0.787
2012-11-15 07:00:00        -1.045
2012-11-15 08:00:00        -0.740
2012-11-15 09:00:00         0.027
2012-11-15 10:00:00         1.053
2012-11-15 11:00:00         2.114
2012-11-15 12:00:00         3.006

```

### Exporting Data 
---
Since data is returned in a pandas dataframe, exporting the data is simple using the `.to_csv` method on the returned pandas dataframe. This requires the [pandas](https://pandas.pydata.org/) package, which should be taken care of if you installed `py_noaa` with `pip`.

```python
>>> df_currents = coops.get_data(
...     begin_date="20150727",
...     end_date="20150910",
...     stationid="PUG1515",
...     product="currents",
...     bin_num=1,
...     units="metric",
...     time_zone="gmt")
...
>>> df_currents.to_csv(
...     'example.csv',
...     sep='\t',
...     encoding='utf-8')

```

As shown above, you can set the delimeter type using the `sep=` argument in the `.to_csv` method and control the file encoding using the `encoding=` argument.

## Requirements
---
For use:
- requests
- numpy
- pandas

Suggested for developement/contributions:
- pytest
- pytest-cov


## TODO
---
See [issues](https://github.com/GClunies/py_noaa/issues) for a list of issues and to add issues of your own.

## Contribution
---
All contributions are welcome, feel free to submit a pull request if you feel you have a valuable addition to the package or constructive feedback. 

The development of py_noaa was originally intended to help me ([@GClunies](https://github.com/GClunies)) learn python packaging, git, and GitHub while also helping to alleviate the pain of downloading NOAA Tides and Current data as part of my day job as a Coastal engineer.

As this project started as a learning exercise, please be patient and willing to teach/learn.


**Many thanks to the following contributors!**
- [@delgadom](https://github.com/delgadom)  <|MERGE_RESOLUTION|>--- conflicted
+++ resolved
@@ -106,36 +106,7 @@
 
 ```
 
-**Predicted Water Levels (Tides)**
-
-Note the use of the `interval` parameter to specify only hourly data be returned. The `interval` parameter works with, water level, currents, predictions, and meteorological data types.
-
-```python
->>> from py_noaa import coops
->>> df_predictions = coops.get_data(
-...     begin_date="20121115",
-...     end_date="20121217",
-...     stationid="9447130",
-...     product="predictions",
-...     datum="MLLW",
-...     interval="h",
-...     units="metric",
-...     time_zone="gmt")
-...
->>> df_predictions.head() # doctest: +NORMALIZE_WHITESPACE
-                     predicted_wl
-date_time
-2012-11-15 00:00:00         3.660
-2012-11-15 01:00:00         3.431
-2012-11-15 02:00:00         2.842
-2012-11-15 03:00:00         1.974
-2012-11-15 04:00:00         0.953
-
-```
-
-<<<<<<< HEAD
-**Observed daily extrama (higher-high, high, low, lower-low)**
-
+**Observed Daily Water Level Extrema (higher-high, high, low, lower-low)**
 
 ```python
 >>> from py_noaa import coops
@@ -147,7 +118,7 @@
 ...         datum="MLLW",
 ...         units="english",
 ...         time_zone="lst")
->>> df_high_low.head()
+>>> df_high_low.head() # doctest: +NORMALIZE_WHITESPACE
                   date_time_HH  HH_water_level       ...              date_time_LL  LL_water_level
 date_time                                            ...
 1994-01-01 1994-01-01 02:54:00           0.915       ...       1994-01-01 15:36:00          -0.344
@@ -155,7 +126,36 @@
 1994-01-03                 NaT             NaN       ...       1994-01-03 16:48:00          -2.497
 1994-01-04 1994-01-04 10:48:00          -0.974       ...       1994-01-04 18:12:00          -1.677
 1994-01-05 1994-01-05 23:36:00           0.525       ...       1994-01-05 05:42:00          -1.217
-=======
+
+```
+
+**Predicted Water Levels (Tides)**
+
+Note the use of the `interval` parameter to specify only hourly data be returned. The `interval` parameter works with, water level, currents, predictions, and meteorological data types.
+
+```python
+>>> from py_noaa import coops
+>>> df_predictions = coops.get_data(
+...     begin_date="20121115",
+...     end_date="20121217",
+...     stationid="9447130",
+...     product="predictions",
+...     datum="MLLW",
+...     interval="h",
+...     units="metric",
+...     time_zone="gmt")
+...
+>>> df_predictions.head() # doctest: +NORMALIZE_WHITESPACE
+                     predicted_wl
+date_time
+2012-11-15 00:00:00         3.660
+2012-11-15 01:00:00         3.431
+2012-11-15 02:00:00         2.842
+2012-11-15 03:00:00         1.974
+2012-11-15 04:00:00         0.953
+
+```
+
 Also available for the `interval` parameter is the `hilo` key which returns High and Low tide predictions.
 
 ```python
@@ -178,7 +178,6 @@
 2012-11-15 19:36:00     L         2.037
 2012-11-16 00:39:00     H         3.573
 2012-11-16 07:44:00     L        -1.049
->>>>>>> 4bf4ae4f
 
 ```
 
